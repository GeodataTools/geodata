--- conflicted
+++ resolved
@@ -1,11 +1,14 @@
 ## Unreleased
 
 ## datasets/
-<<<<<<< HEAD
 * Removal of `sarah.py`
+* Removal of `cordex.py`
+* Removal of `ncep.py`
 
 ## geodata/config-default.py
 * Removal of `sarah_dir`
+* Removal of `cordex_dir`
+* Removal of `ncep_dir`
 
 ## era5.py
 * Remove following unused functions:
@@ -14,14 +17,6 @@
   - _add_area
   - prepare_for_sarah
 * Remove various unused import statements
-=======
-* Removal of `cordex.py`
-* Removal of `ncep.py`
-
-## geodata/config-default.py
-* Removal of `cordex_dir`
-* Removal of `ncep_dir`
->>>>>>> c645820f
 
 ## dataset.py
 ### get_data()
