## Copyright 2016-2017 Jonas Hoersch (FIAS), Tom Brown (FIAS), Markus Schlott
## (FIAS)

## This program is free software; you can redistribute it and/or
## modify it under the terms of the GNU General Public License as
## published by the Free Software Foundation; either version 3 of the
## License, or (at your option) any later version.

## This program is distributed in the hope that it will be useful,
## but WITHOUT ANY WARRANTY; without even the implied warranty of
## MERCHANTABILITY or FITNESS FOR A PARTICULAR PURPOSE.  See the
## GNU General Public License for more details.

## You should have received a copy of the GNU General Public License
## along with this program.  If not, see <http://www.gnu.org/licenses/>.


"""
GEODATA

Geospatial Data Collection and "Pre-Analysis" Tools
"""

import os
import glob
import pandas as pd
import numpy as np
import xarray as xr
import shutil
from six.moves import range
from requests.exceptions import HTTPError
from contextlib import contextmanager
from tempfile import mkstemp
import logging
logger = logging.getLogger(__name__)

from ..config import era5_dir

datadir = era5_dir

try:
	import cdsapi
	has_cdsapi = True
except ImportError:
	has_cdsapi = False

# Model and Projection Settings
projection = 'latlong'

<<<<<<< HEAD
# contextmanager (contextlib): ensures that at end of all with statements, the resource is closed
@contextmanager
def _get_data(target=None, product='reanalysis-era5-single-levels', chunks=None, **updates):
	"""
	Check local folders for ERA5
	If necessary: download ERA5 data from the Climate Data Store (CDS)
	"""

	## Check if local copy
	# filename = first characters of each variable
	f = "".join([v[0] for v in updates['variable']])
	if target is None:
		target = era5_dir

	fn=os.path.join(era5_dir, '{year}/{month:0>2}/{f}.nc'.format(year=updates['year'], month=updates['month'],f=f))

	if os.path.isfile(fn):
	#	Local file exists
		with xr.open_dataset(fn, chunks=chunks) as ds:
			if {'area'}.issubset(updates):
			# find subset of area
				yf, x0, y0, xf = updates['area']			# North, West, South, East
				ds = ds.where((ds.lat >= y0) & (ds.lat <= yf) & (ds.lon >= x0) & (ds.lon <= xf), drop=True)

			yield ds
	else:
	#	Download new file

		# Make the directory if not exists
		os.makedirs(os.path.dirname(fn), exist_ok=True)

		if not has_cdsapi:
			raise RuntimeError(
				"Need installed cdsapi python package available from "
				"https://cds.climate.copernicus.eu/api-how-to"
			)

		# Default request
		request = {
			'product_type':'reanalysis',
			'format':'netcdf',
			'day':[
				'01','02','03','04','05','06','07','08','09','10','11','12',
				'13','14','15','16','17','18','19','20','21','22','23','24',
				'25','26','27','28','29','30','31'
			],
			'time':[
				'00:00','01:00','02:00','03:00','04:00','05:00',
				'06:00','07:00','08:00','09:00','10:00','11:00',
				'12:00','13:00','14:00','15:00','16:00','17:00',
				'18:00','19:00','20:00','21:00','22:00','23:00'
			]
		}
		request.update(updates)

		assert {'year', 'month', 'variable'}.issubset(request), "Need to specify at least 'variable', 'year' and 'month'"

		# main request to API
		result = cdsapi.Client().retrieve(
			product,
			request
		)

		# if target is None:
		# 	# make a temp file
		#     fd, target = mkstemp(suffix='.nc')
		#     os.close(fd)
		logger.info("Downloading request for {} variables to {}".format(len(request['variable']), target))
		result.download(fn)

		with xr.open_dataset(fn, chunks=chunks) as ds:
			yield ds

		# os.unlink(target)

=======
# Functions
>>>>>>> f884b6f8
def _add_height(ds):
	"""Convert geopotential 'z' to geopotential height following [1]

	References
	----------
	[1] ERA5: surface elevation and orography, retrieved: 10.02.2019
	https://confluence.ecmwf.int/display/CKB/ERA5%3A+surface+elevation+and+orography

	"""
	g0 = 9.80665
	z = ds['z']
	if 'time' in z.coords:
		z = z.isel(time=0, drop=True)
	ds['height'] = z/g0
	ds = ds.drop('z')
	return ds

def _area(xs, ys):
	# Return array with bounding coordinates
	# North, West, South, East.
	return [ys.start, xs.start, ys.stop, xs.stop]

def _rename_and_clean_coords(ds, add_lon_lat=True):
	"""Rename 'lon'/'longitude' and 'lat'/'latitude' columns to 'x' and 'y'

	Optionally (add_lon_lat, default:True) preserves latitude and longitude columns as 'lat' and 'lon'.
	"""
	# If applicable, change latitude -> lat, longitude -> lon
	if 'latitude' in list(ds.coords):
		ds = ds.rename({'latitude': 'lat'})
	if 'longitude' in list(ds.coords):
		ds = ds.rename({'longitude': 'lon'})

	ds = ds.rename({'lon': 'x', 'lat': 'y'})
	if add_lon_lat:
		ds = ds.assign_coords(lon=ds.coords['x'], lat=ds.coords['y'])
	return ds

def api_hourly_era5(
	toDownload,
	bounds,
	download_vars,
	product
	):
	if not has_cdsapi:
		raise RuntimeError(
					"Need installed cdsapi python package available from "
					"https://cds.climate.copernicus.eu/api-how-to"
				)

	if len(toDownload) == 0:
		logger.info("All ERA5 files for this dataset have been downloaded.")
	else:
		logger.info("Preparing to download " + str(len(toDownload)) + "files.")

		for f in toDownload:
					print(f)
					os.makedirs(os.path.dirname(f[1]), exist_ok=True)

					fd, target = mkstemp(suffix='.nc4')
					fd2, target2 = mkstemp(suffix='.nc4')

					## for each file in self.todownload - need to then reextract year month in order to make query
					query_year = str(f[2])
					query_month = str(f[3]) if len(str(f[3])) == 2 else '0' + str(f[3])

					#2. Full data file
					full_request = {
						'product_type':'reanalysis',
						'format':'netcdf',
						'year':query_year,
						'month':query_month,
						'day':[
							'01','02','03','04','05','06','07','08','09','10','11','12',
							'13','14','15','16','17','18','19','20','21','22','23','24',
							'25','26','27','28','29','30','31'
						],
						'time':[
							'00:00','01:00','02:00','03:00','04:00','05:00',
							'06:00','07:00','08:00','09:00','10:00','11:00',
							'12:00','13:00','14:00','15:00','16:00','17:00',
							'18:00','19:00','20:00','21:00','22:00','23:00'
						],
						'area': bounds,
						'variable': download_vars
					}

					full_result = cdsapi.Client().retrieve(
						product,
						full_request
					)

					logger.info("Downloading metadata request for {} variables to {}".format(len(full_request['variable']), f))
					full_result.download(f[1])
					logger.info("Successfully downloaded to {}".format(f[1]))



def convert_and_subset_lons_lats_era5(ds, xs, ys):
	# Rename geographic dimensions to x,y
	# Subset x,y according to xs, ys

	# If applicable, change latitude -> lat, longitude -> lon
	if 'latitude' in list(ds.coords):
		ds = ds.rename({'latitude': 'lat'})
	if 'longitude' in list(ds.coords):
		ds = ds.rename({'longitude': 'lon'})

	if not isinstance(xs, slice):
		first, second, last = np.asarray(xs)[[0,1,-1]]
		xs = slice(first - 0.1*(second - first), last + 0.1*(second - first))
	if not isinstance(ys, slice):
		first, second, last = np.asarray(ys)[[0,1,-1]]
		ys = slice(first - 0.1*(second - first), last + 0.1*(second - first))

	ds = ds.sel(lat=ys)

	# longitudes should go from -180. to +180.
	if len(ds.coords['lon'].sel(lon=slice(xs.start + 360., xs.stop + 360.))):
		ds = xr.concat([ds.sel(lon=slice(xs.start + 360., xs.stop + 360.)),
						ds.sel(lon=xs)],
					   dim="lon")
		ds = ds.assign_coords(lon=np.where(ds.coords['lon'].values <= 180,
											 ds.coords['lon'].values,
											 ds.coords['lon'].values - 360.))
	else:
		ds = ds.sel(lon=xs)

	ds = ds.rename({'lon': 'x', 'lat': 'y'})
	ds = ds.assign_coords(lon=ds.coords['x'], lat=ds.coords['y'])
	return ds


def subset_x_y_era5(ds, xs, ys):
	# Subset x,y according to xs, ys

	if not isinstance(xs, slice):
		first, second, last = np.asarray(xs)[[0,1,-1]]
		xs = slice(first - 0.1*(second - first), last + 0.1*(second - first))
	if not isinstance(ys, slice):
		first, second, last = np.asarray(ys)[[0,1,-1]]
		ys = slice(first - 0.1*(second - first), last + 0.1*(second - first))

	ds = ds.sel(y=ys)
	ds = ds.sel(x=xs)

	return ds

def prepare_meta_era5(xs, ys, year, month, template, module, **kwargs):
	# Reference of the quantities
	# https://confluence.ecmwf.int/display/CKB/ERA5+data+documentation
	# Geopotential is aka Orography in the CDS:
	# https://confluence.ecmwf.int/pages/viewpage.action?pageId=78296105

	fns = glob.iglob(template.format(year=year, month=month))
	try:
		with xr.open_mfdataset(fns, combine='by_coords') as ds:
			ds = ds.coords.to_dataset()
			ds = convert_and_subset_lons_lats_era5(ds, xs, ys)
			meta = ds.load()
	except Exception as e:
		logger.exception("Error when preparing for cutout: %s",
						 e.args[0])
		raise e
	return meta


def prepare_for_sarah(year, month, xs, ys, dx, dy, chunks=None):
	area = _area(xs, ys)
	grid = [dx, dy]

	with _get_data(area=area, grid=grid, year=year, month=month,
				   variable=['2m_temperature',
							 'toa_incident_solar_radiation',
							 'surface_solar_radiation_downwards',
							 'surface_net_solar_radiation'],
				   chunks=chunks) as ds:
		ds = _rename_and_clean_coords(ds, add_lon_lat=False)

		ds = ds.rename({'t2m': 'temperature'})
		ds = ds.rename({'tisr': 'influx_toa'})

		logger.debug("Calculating albedo")
		ds['albedo'] = (((ds['ssrd'] - ds['ssr'])/ds['ssrd']).fillna(0.)
						.assign_attrs(units='(0 - 1)', long_name='Albedo'))
		ds = ds.drop(['ssrd', 'ssr'])

		logger.debug("Fixing units of influx_toa")
		# Convert from energy to power J m**-2 -> W m**-2
		ds['influx_toa'] /= 60.*60.
		ds['influx_toa'].attrs['units'] = 'W m**-2'

		logger.debug("Yielding ERA5 results")
		yield ds.chunk(chunks)
		logger.debug("Cleaning up ERA5")

def prepare_month_era5(fn, year, month, xs, ys):

	# Reference of the quantities
	# https://confluence.ecmwf.int/display/CKB/ERA5+data+documentation
	# (shortName) | (name)                                      | (paramId)
	# tisr        | TOA incident solar radiation                | 212
	# ssrd        | Surface Solar Rad Downwards                 | 169
	# ssr         | Surface net Solar Radiation                 | 176
	# fdir        | Total sky direct solar radiation at surface | 228021
	# ro          | Runoff                                      | 205
	# 2t          | 2 metre temperature                         | 167
	# sp          | Surface pressure                            | 134
	# stl4        | Soil temperature level 4                    | 236
	# fsr         | Forecast surface roughnes                   | 244

	if not os.path.isfile(fn):
		return None
	with xr.open_dataset(fn) as ds:
		logger.info(f'Opening `{fn}`')
		ds = _rename_and_clean_coords(ds)
		# ds = _add_height(ds)
		ds = subset_x_y_era5(ds, xs, ys)

		ds = ds.rename({'fdir': 'influx_direct', 'tisr': 'influx_toa'})
		with np.errstate(divide='ignore', invalid='ignore'):
			ds['albedo'] = (((ds['ssrd'] - ds['ssr'])/ds['ssrd']).fillna(0.)
							.assign_attrs(units='(0 - 1)', long_name='Albedo'))
		ds['influx_diffuse'] = ((ds['ssrd'] - ds['influx_direct'])
								.assign_attrs(units='J m**-2',
											long_name='Surface diffuse solar radiation downwards'))
		ds = ds.drop(['ssrd', 'ssr'])

		# Convert from energy to power J m**-2 -> W m**-2 and clip negative fluxes
		for a in ('influx_direct', 'influx_diffuse', 'influx_toa'):
			ds[a] = ds[a].clip(min=0.) / (60.*60.)
			ds[a].attrs['units'] = 'W m**-2'

		ds['wnd100m'] = (np.sqrt(ds['u100']**2 + ds['v100']**2)
						.assign_attrs(units=ds['u100'].attrs['units'],
									long_name="100 metre wind speed"))
		ds = ds.drop(['u100', 'v100'])

		ds = ds.rename({'ro': 'runoff',
						't2m': 'temperature',
						'sp': 'pressure',
						'stl4': 'soil temperature',
						'fsr': 'roughness'
						})

		ds['runoff'] = ds['runoff'].clip(min=0.)

		yield (year, month), ds


def tasks_monthly_era5(xs, ys, yearmonths, prepare_func, **meta_attrs):
	if not isinstance(xs, slice):
		xs = slice(*xs.values[[0, -1]])
	if not isinstance(ys, slice):
		ys = slice(*ys.values[[0, -1]])
	fn = meta_attrs['fn']

	logger.info(yearmonths)
	logger.info([(year, month) for year, month in yearmonths])

	return [
		dict(
			prepare_func=prepare_func,
			xs=xs,
			ys=ys,
			year=year,
			month=month,
			fn=fn.format(year=year, month=month)
		)
		for year, month in yearmonths
	]

weather_data_config = {
	'wind_solar_hourly': dict(
		api_func=api_hourly_era5,
		file_granularity="monthly",
		tasks_func=tasks_monthly_era5,
		meta_prepare_func=prepare_meta_era5,
		prepare_func=prepare_month_era5,
		template=os.path.join(era5_dir, '{year}/{month:0>2}/*.nc'),
		fn = os.path.join(era5_dir, '{year}/{month:0>2}/wind_solar_hourly.nc'),
		product='reanalysis-era5-single-levels',
		variables=[
					   '100m_u_component_of_wind',
					   '100m_v_component_of_wind',
					   '2m_temperature',
					   'runoff',
					   'soil_temperature_level_4',
					   'surface_net_solar_radiation',
					   'surface_pressure',
					   'surface_solar_radiation_downwards',
					   'toa_incident_solar_radiation',
					   'total_sky_direct_solar_radiation_at_surface',
					   'forecast_surface_roughness',
					   'orography'
				   ]
		)
}

# No separate files for each day (would be coded in weather_data_config list, see merra2.py)
daily_files = False

# Latitude stored south to north (ie forward, = True) or north to south
lat_direction = False

# Spinup variable (necessary for MERRA)
spinup_var = False<|MERGE_RESOLUTION|>--- conflicted
+++ resolved
@@ -47,13 +47,15 @@
 # Model and Projection Settings
 projection = 'latlong'
 
-<<<<<<< HEAD
 # contextmanager (contextlib): ensures that at end of all with statements, the resource is closed
 @contextmanager
 def _get_data(target=None, product='reanalysis-era5-single-levels', chunks=None, **updates):
 	"""
-	Check local folders for ERA5
-	If necessary: download ERA5 data from the Climate Data Store (CDS)
+	(Soon to be deprecated)
+	Check local folders for sarah data
+	If not found, download sarah data from the Climate Data Store (CDS)
+
+	For ERA5: use separate API function
 	"""
 
 	## Check if local copy
@@ -123,9 +125,6 @@
 
 		# os.unlink(target)
 
-=======
-# Functions
->>>>>>> f884b6f8
 def _add_height(ds):
 	"""Convert geopotential 'z' to geopotential height following [1]
 
