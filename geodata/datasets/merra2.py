## Copyright 2020 Michael Davidson (UCSD), William Honaker.

## This program is free software; you can redistribute it and/or
## modify it under the terms of the GNU General Public License as
## published by the Free Software Foundation; either version 3 of the
## License, or (at your option) any later version.

## This program is distributed in the hope that it will be useful,
## but WITHOUT ANY WARRANTY; without even the implied warranty of
## MERCHANTABILITY or FITNESS FOR A PARTICULAR PURPOSE.  See the
## GNU General Public License for more details.

## You should have received a copy of the GNU General Public License
## along with this program.  If not, see <http://www.gnu.org/licenses/>.


"""
GEODATA

Geospatial Data Collection and "Pre-Analysis" Tools
"""

import os
import glob
import pandas as pd
import numpy as np
import xarray as xr
import shutil
import requests
from requests.exceptions import HTTPError
from six.moves import range
from contextlib import contextmanager
from tempfile import mkstemp
from calendar import monthrange

import logging
logger = logging.getLogger(__name__)

from ..config import merra2_dir

datadir = merra2_dir

# Model and Projection Settings
projection = 'latlong'

def convert_and_subset_lons_lats_merra2(ds, xs, ys):
	# Rename geographic dimensions to x,y
	# Subset x,y according to xs, ys

	if not isinstance(xs, slice):
		first, second, last = np.asarray(xs)[[0,1,-1]]
		xs = slice(first - 0.1*(second - first), last + 0.1*(second - first))
	if not isinstance(ys, slice):
		first, second, last = np.asarray(ys)[[0,1,-1]]
		ys = slice(first - 0.1*(second - first), last + 0.1*(second - first))

	ds = ds.sel(lat=ys)

	# Lons should go from -180. to +180.
	if len(ds.coords['lon'].sel(lon=slice(xs.start + 360., xs.stop + 360.))):
		ds = xr.concat([ds.sel(lon=slice(xs.start + 360., xs.stop + 360.)),
						ds.sel(lon=xs)],
					   dim="lon")
		ds = ds.assign_coords(lon=np.where(ds.coords['lon'].values <= 180,
											 ds.coords['lon'].values,
											 ds.coords['lon'].values - 360.))
	else:
		ds = ds.sel(lon=xs)

	ds = ds.rename({'lon': 'x', 'lat': 'y'})
	ds = ds.assign_coords(lon=ds.coords['x'], lat=ds.coords['y'])
	return ds

def subset_x_y_merra2(ds, xs, ys):
	# Subset x,y according to xs, ys
	# Assumes convert_and_subset_lons_lats_merra2 already run

	if not isinstance(xs, slice):
		first, second, last = np.asarray(xs)[[0,1,-1]]
		xs = slice(first - 0.1*(second - first), last + 0.1*(second - first))
	if not isinstance(ys, slice):
		first, second, last = np.asarray(ys)[[0,1,-1]]
		ys = slice(first - 0.1*(second - first), last + 0.1*(second - first))

	ds = ds.sel(y=ys)
	ds = ds.sel(x=xs)

	return ds

def _area(xs, ys):
	# Return array with bounding coordinates
	# North, West, South, East.
	return [ys.start, xs.start, ys.stop, xs.stop]

def _rename_and_clean_coords(ds, add_lon_lat=True):
	"""Rename 'longitude' and 'latitude' columns to 'x' and 'y'

	Optionally (add_lon_lat, default:True) preserves latitude and longitude columns as 'lat' and 'lon'.
	"""

	ds = ds.rename({'lon': 'x', 'lat': 'y'})
	if add_lon_lat:
		ds = ds.assign_coords(lon=ds.coords['x'], lat=ds.coords['y'])
	return ds

def api_merra2(
	toDownload,
	fileGranularity,
	downloadedFiles
	):
	if len(toDownload) == 0:
		logger.info("All MERRA2 files for this dataset have been downloaded.")
	else:
		count = 0

		multi = True if fileGranularity == 'daily_multiple' or fileGranularity == 'monthly_multiple' else False

		for f in toDownload:
			if multi:
				fd, target = mkstemp(suffix='.nc4')
			else:
				target = f[1]
			os.makedirs(os.path.dirname(f[1]), exist_ok=True)
			logger.info("Preparing API calls for %s", f[1])
			logger.info("Making request to %s", f[2])
			result = requests.get(f[2])
			try:
				result.raise_for_status()
				with open(target,'wb') as fout:
					fout.write(result.content)
			except HTTPError as http_err:
					logger.warn(f'HTTP error occurred: {http_err}')  # Python 3.6
			except Exception as err:
					logger.warn(f'Other error occurred: {err}')

			if multi:
				# ds_main = xr.open_dataset(target)

				temp_files = [[fd, target]]
				for k in range(3, len(f)):
					logger.info("Making request to %s", f[k])
					result = requests.get(f[k])
					fd_temp, target_temp = mkstemp(suffix='.nc4')
					temp_files.append([fd_temp, target_temp])
					try:
						result.raise_for_status()
						with open(target_temp,'wb') as fout:
							fout.write(result.content)
					except HTTPError as http_err:
						logger.warn(f'HTTP error occurred: {http_err}')  # Python 3.6
					except Exception as err:
						logger.warn(f'Other error occurred: {err}')
					# ds_toadd = xr.open_dataset(target_temp)
					# ds_main = xr.merge([ds_main, ds_toadd])
					# os.close(fd_temp)
					# os.unlink(target_temp)

				ds_main = xr.open_mfdataset([fn[1] for fn in temp_files], combine='by_coords')
				ds_main.to_netcdf(f[1])
				ds_main.close()
<<<<<<< HEAD
				os.close(fd)
				os.unlink(target)
=======
				# ds_toadd.close()  # close last xr open file
>>>>>>> 24a9188a

				# close and clear temp files
				# os.close(fd)
				# os.unlink(target)
				for tf in temp_files:
					os.close(tf[0])
					os.unlink(tf[1])

			downloadedFiles.append((f[0], f[1]))

			count += 1
			logger.info("Successfully downloaded data for %s", f[1])


def prepare_meta_merra2(xs, ys, year, month, template, module, **params):
	#	Load dataset into metadata

	# fn = next(glob.iglob(template.format(year=year, month=month)))
	# with xr.open_dataset(fn) as ds:
	# 	ds = ds.coords.to_dataset()
	# 	ds = convert_and_subset_lons_lats_merra2(ds, xs, ys)
	# 	meta = ds.load()

	# Set spinup variable (see MERRA2 documentation, p. 13)
	spinup = spinup_year(year)

	fns = glob.iglob(template.format(year=year, month=month, spinup=spinup))
	with xr.open_mfdataset(fns, combine='by_coords') as ds:
		ds = ds.coords.to_dataset()
		ds = convert_and_subset_lons_lats_merra2(ds, xs, ys)
		meta = ds.load()

	# Any time adjustments?
			# t = pd.Timestamp(year=year, month=month, day=1)
			# ds['time'] = pd.date_range(t, t + pd.DateOffset(months=1),
			# 						   freq='1h', closed='left')

	return meta


def prepare_month_surface_flux(fn, year, month, xs, ys):
	if not os.path.isfile(fn):
		return None
	with xr.open_dataset(fn) as ds:
		logger.info(f'Opening `{fn}`')
		# logger.info("Cutout dims: %s", ds.dims)
		# logger.info("Cutout coords: %s", ds.coords)

		ds = _rename_and_clean_coords(ds)

		# logger.info("Cutout dims: %s", ds.dims)
		# logger.info("Cutout coords: %s", ds.coords)

		ds = subset_x_y_merra2(ds, xs, ys)

		# logger.info("Cutout dims: %s", ds.dims)
		# logger.info("Cutout coords: %s", ds.coords)


		# some variable renaming
		try:
		#	z0m=roughness
		#	wind variables not in wndXXm format
			ds = ds.rename({'z0m': 'roughness'})
		except Exception as e:
			logger.warn(f'Unable to rename variables in `{fn}`. Exception: {e}')

		ds['wndlml'] = (np.sqrt(ds['ulml']**2 + ds['vlml']**2)
						.assign_attrs(units=ds['ulml'].attrs['units'],
									long_name="LML wind speed"))
		if 'tlml' in list(ds.data_vars):
			ds['temperature'] = ds['tlml']

		yield (year, month), ds

def prepare_month_aerosol(fn, year, month, xs, ys):
	if not os.path.isfile(fn):
		return None
	with xr.open_dataset(fn) as ds:
		logger.info(f'Opening `{fn}`')
		ds = _rename_and_clean_coords(ds)
		ds = subset_x_y_merra2(ds, xs, ys)
		yield (year, month), ds

def prepare_dailymeans_surface_flux(fn, year, month, xs, ys):
	if not os.path.isfile(fn):
		return None
	with xr.open_dataset(fn) as ds:
		logger.info(f'Opening `{fn}`')
		# logger.info("Cutout dims: %s", ds.dims)
		# logger.info("Cutout coords: %s", ds.coords)

		ds = _rename_and_clean_coords(ds)

		# logger.info("Cutout dims: %s", ds.dims)
		# logger.info("Cutout coords: %s", ds.coords)

		ds = subset_x_y_merra2(ds, xs, ys)

		# logger.info("Cutout dims: %s", ds.dims)
		# logger.info("Cutout coords: %s", ds.coords)

				# some variable renaming
		try:
		#	z0m=roughness
		#	wind variables not in wndXXm format
			ds = ds.rename({
				't2mmean': 'temperature',
				'tprecmax': 'precipitation'
				})
		except Exception as e:
			logger.warn(f'Unable to rename variables in `{fn}`. Exception: {e}')

		#['HOURNORAIN', 'T2MMAX', 'T2MMEAN', 'T2MMIN', 'TPRECMAX']

		yield (year, month), ds

def prepare_slv_radiation(fn, year, month, xs, ys):
	if not os.path.isfile(fn):
		return None
	with xr.open_dataset(fn) as ds:
		logger.info(f'Opening `{fn}`')
		# logger.info("Cutout dims: %s", ds.dims)
		# logger.info("Cutout coords: %s", ds.coords)

		ds = _rename_and_clean_coords(ds)

		# logger.info("Cutout dims: %s", ds.dims)
		# logger.info("Cutout coords: %s", ds.coords)

		ds = subset_x_y_merra2(ds, xs, ys)

		# logger.info("Cutout dims: %s", ds.dims)
		# logger.info("Cutout coords: %s", ds.coords)
		try:
			ds = ds.rename({
				'albedo': 'albedo',
				'swgdn': 'influx',
				'swtdn': 'influx_toa',
				't2m': 'temperature'
				})
		except Exception as e:
			logger.warn(f'Unable to rename variables in `{fn}`. Exception: {e}')
		yield (year, month), ds



## TODO def prepare_month_radiation
		# with np.errstate(divide='ignore', invalid='ignore'):
		# 	ds['albedo'] = (((ds['ssrd'] - ds['ssr'])/ds['ssrd']).fillna(0.)
		# 					.assign_attrs(units='(0 - 1)', long_name='Albedo'))
		# ds['influx_diffuse'] = ((ds['ssrd'] - ds['influx_direct'])
		# 						.assign_attrs(units='J m**-2',
		# 									long_name='Surface diffuse solar radiation downwards'))
		# ds = ds.drop(['ssrd', 'ssr'])
		#
		# # Convert from energy to power J m**-2 -> W m**-2 and clip negative fluxes
		# for a in ('influx_direct', 'influx_diffuse', 'influx_toa'):
		# 	ds[a] = ds[a].clip(min=0.) / (60.*60.)
		# 	ds[a].attrs['units'] = 'W m**-2'


def tasks_daily_merra2(xs, ys, yearmonths, prepare_func, **meta_attrs):
	if not isinstance(xs, slice):
		xs = slice(*xs.values[[0, -1]])
	if not isinstance(ys, slice):
		ys = slice(*ys.values[[0, -1]])
	fn = meta_attrs['fn']

	logger.info(yearmonths)
	logger.info([(year, month, day) for year, month in yearmonths for day in range(1, monthrange(year,month)[1]+1, 1)])

	return [dict(prepare_func=prepare_func,
				 xs=xs, ys=ys,
				 year=year, month=month,
				 fn=fn.format(year=year, month=month, day=day, spinup=spinup_year(year)) )
				 for year, month in yearmonths for day in range(1, monthrange(year,month)[1]+1, 1)]

def tasks_monthly_merra2(xs, ys, yearmonths, prepare_func, **meta_attrs):
	if not isinstance(xs, slice):
		xs = slice(*xs.values[[0, -1]])
	if not isinstance(ys, slice):
		ys = slice(*ys.values[[0, -1]])
	fn = meta_attrs['fn']

	logger.info(yearmonths)
	logger.info([(year, month) for year, month in yearmonths])

	return [dict(prepare_func=prepare_func,
				 xs=xs, ys=ys,
				 year=year, month=month,
				 fn=fn.format(year=year, month=month, spinup=spinup_year(year)) )
				 for year, month in yearmonths]



weather_data_config = {
#	Single file contains all wind variables (≠ ncep)
#	MERRA2 has additional label for spinup decade--eg 300, 400--that must be calculated via spinup_year(year) before downloading
# 	https://goldsmr4.gesdisc.eosdis.nasa.gov/data/MERRA2/M2T1NXFLX.5.12.4/2015/01/MERRA2_400.tavg1_2d_flx_Nx.20150101.nc4
	'surface_flux_hourly': dict(
		api_func=api_merra2,
		file_granularity="daily",
		tasks_func=tasks_daily_merra2,
		meta_prepare_func=prepare_meta_merra2,
		prepare_func=prepare_month_surface_flux,
		template=os.path.join(merra2_dir, '{year}/{month:0>2}/MERRA2_*.tavg1_2d_flx_Nx.*.nc4'),
		url = 'https://goldsmr4.gesdisc.eosdis.nasa.gov/data/MERRA2/M2T1NXFLX.5.12.4/{year}/{month:0>2}/MERRA2_{spinup}.tavg1_2d_flx_Nx.{year}{month:0>2}{day:0>2}.nc4',
		fn = os.path.join(merra2_dir, '{year}/{month:0>2}/MERRA2_{spinup}.tavg1_2d_flx_Nx.{year}{month:0>2}{day:0>2}.nc4'),
		variables = ['ustar','z0m','disph','rhoa','ulml','vlml','tstar','hlml','tlml','pblh','hflux','eflux']
	),
	'surface_flux_monthly': dict(
		api_func=api_merra2,
		file_granularity="monthly",
		tasks_func=tasks_monthly_merra2,
		meta_prepare_func=prepare_meta_merra2,
		prepare_func=prepare_month_surface_flux,
		template=os.path.join(merra2_dir, '{year}/MERRA2_*.tavgM_2d_flx_Nx.*.nc4'),
	    url = 'https://goldsmr4.gesdisc.eosdis.nasa.gov/data/MERRA2_MONTHLY/M2TMNXFLX.5.12.4/{year}/MERRA2_{spinup}.tavgM_2d_flx_Nx.{year}{month:0>2}.nc4',
		fn = os.path.join(merra2_dir, '{year}/MERRA2_{spinup}.tavgM_2d_flx_Nx.{year}{month:0>2}.nc4'),
		variables = ['ustar','z0m','disph','rhoa','ulml','vlml','tstar','hlml','tlml','pblh','hflux','eflux']
	),
	'surface_flux_dailymeans': dict(
		api_func=api_merra2,
		file_granularity="dailymeans",
		tasks_func=tasks_daily_merra2,
		meta_prepare_func=prepare_meta_merra2,
		prepare_func=prepare_dailymeans_surface_flux,
		template=os.path.join(merra2_dir, '{year}/{month:0>2}/MERRA2_*.statD_2d_slv_Nx.*.nc4'),
	    url = 'https://goldsmr4.gesdisc.eosdis.nasa.gov/data/MERRA2/M2SDNXSLV.5.12.4/{year}/{month:0>2}/MERRA2_{spinup}.statD_2d_slv_Nx.{year}{month:0>2}{day:0>2}.nc4',
		fn = os.path.join(merra2_dir, '{year}/{month:0>2}/MERRA2_{spinup}.statD_2d_slv_Nx.{year}{month:0>2}{day:0>2}.nc4'),
		variables = ['hournorain', 'tprecmax', 't2mmax', 't2mmean', 't2mmin']
	),
	'slv_radiation_hourly': dict(
		api_func=api_merra2,
		file_granularity="daily_multiple",
		tasks_func=tasks_daily_merra2,
		meta_prepare_func=prepare_meta_merra2,
		prepare_func=prepare_slv_radiation,
		template=os.path.join(merra2_dir, '{year}/{month:0>2}/MERRA2_*.tavg1_2d_slv_rad_Nx.*.nc4'),
	    url = [
			'https://goldsmr4.gesdisc.eosdis.nasa.gov/data/MERRA2/M2T1NXSLV.5.12.4/{year}/{month:0>2}/MERRA2_{spinup}.tavg1_2d_slv_Nx.{year}{month:0>2}{day:0>2}.nc4',
			'https://goldsmr4.gesdisc.eosdis.nasa.gov/data/MERRA2/M2T1NXRAD.5.12.4/{year}/{month:0>2}/MERRA2_{spinup}.tavg1_2d_rad_Nx.{year}{month:0>2}{day:0>2}.nc4'
		],
		fn = os.path.join(merra2_dir, '{year}/{month:0>2}/MERRA2_{spinup}.tavg1_2d_slv_rad_Nx.{year}{month:0>2}{day:0>2}.nc4'),
		variables = ['albedo', 'swgdn', 'swtdn', 't2m']
	),
	'slv_radiation_monthly': dict(
		api_func=api_merra2,
		file_granularity="monthly_multiple",
		tasks_func=tasks_monthly_merra2,
		meta_prepare_func=prepare_meta_merra2,
		prepare_func=prepare_slv_radiation,
		template=os.path.join(merra2_dir, '{year}/MERRA2_*.tavgM_2d_slv_rad_Nx.*.nc4'),
	    url = [
			'https://goldsmr4.gesdisc.eosdis.nasa.gov/data/MERRA2_MONTHLY/M2TMNXSLV.5.12.4/{year}/MERRA2_{spinup}.tavgM_2d_slv_Nx.{year}{month:0>2}.nc4',
			'https://goldsmr4.gesdisc.eosdis.nasa.gov/data/MERRA2_MONTHLY/M2TMNXRAD.5.12.4/{year}/MERRA2_{spinup}.tavgM_2d_rad_Nx.{year}{month:0>2}.nc4'
		],
		fn = os.path.join(merra2_dir, '{year}/MERRA2_{spinup}.tavgM_2d_slv_rad_Nx.{year}{month:0>2}.nc4'),
		variables = ['albedo', 'swgdn', 'swtdn', 't2m']
	),
	'surface_aerosol_hourly': dict(
		api_func=api_merra2,
		file_granularity="daily",
		tasks_func=tasks_daily_merra2,
		meta_prepare_func=prepare_meta_merra2,
		prepare_func=prepare_month_aerosol,
		template=os.path.join(merra2_dir, '{year}/{month:0>2}/MERRA2_*.tavg1_2d_aer_Nx.*.nc4'),
	    url = 'https://goldsmr4.gesdisc.eosdis.nasa.gov/data/MERRA2/M2T1NXAER.5.12.4/{year}/{month:0>2}/MERRA2_{spinup}.tavg1_2d_aer_Nx.{year}{month:0>2}{day:0>2}.nc4',
		fn = os.path.join(merra2_dir, '{year}/{month:0>2}/MERRA2_{spinup}.tavg1_2d_aer_Nx.{year}{month:0>2}{day:0>2}.nc4'),
		variables = ['bcsmass', 'dusmass25', 'ocsmass', 'so4smass', 'sssmass25']
	)
}

# os.path.join(merra2_dir, '{year}/MERRA2_{spinup}.tavgM_2d_flx_Nx.{year}{month:0>2}.nc4'),

# list of routines in weather_data_config to download wind data
wind_files = ['surface_flux']

# TODO: same for solar
solar_files = []

## Whatever is calling this needs to be directed to the correct weather config instead
#meta_data_config = dict(prepare_func=prepare_meta_merra2,
#						 template=os.path.join(merra2_dir, '{year}/{month:0>2}/MERRA2_*.tavg1_2d_flx_Nx.*.nc4'))

# Separate files for each day (coded in weather_data_config list)
#daily_files = True # needs to be specified somewhere else

# Latitude stored south to north (ie forward, = True) or north to south
lat_direction = True

# Spinup variable
spinup_var = True
def spinup_year(year):
	if (year>=1980 and year<1992):
		spinup = '100'
	elif (year>=1992 and year<2001):
		spinup = '200'
	elif (year>=2001 and year<2011):
		spinup = '300'
	elif (year>=2011):
		spinup = '400'
	return spinup<|MERGE_RESOLUTION|>--- conflicted
+++ resolved
@@ -158,12 +158,7 @@
 				ds_main = xr.open_mfdataset([fn[1] for fn in temp_files], combine='by_coords')
 				ds_main.to_netcdf(f[1])
 				ds_main.close()
-<<<<<<< HEAD
-				os.close(fd)
-				os.unlink(target)
-=======
 				# ds_toadd.close()  # close last xr open file
->>>>>>> 24a9188a
 
 				# close and clear temp files
 				# os.close(fd)
