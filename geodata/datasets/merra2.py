--- conflicted
+++ resolved
@@ -277,17 +277,7 @@
 		url = 'https://goldsmr4.gesdisc.eosdis.nasa.gov/data/MERRA2/M2T1NXFLX.5.12.4/{year}/{month:0>2}/MERRA2_{spinup}.tavg1_2d_flx_Nx.{year}{month:0>2}{day:0>2}.nc4',
 		fn = os.path.join(merra2_dir, '{year}/{month:0>2}/MERRA2_{spinup}.tavg1_2d_flx_Nx.{year}{month:0>2}{day:0>2}.nc4'),
 		variables = ['ustar','z0m','disph','rhoa','ulml','vlml','tstar','hlml','tlml','pblh','hflux','eflux']
-<<<<<<< HEAD
-	),
-=======
-
-		# variables = dict(
-		#	solar: 
-		#   wind:
-		#)
-#	TODO: solar radiation data
-						),
->>>>>>> master
+	),
 	'surface_flux_monthly': dict(
 		file_granularity="monthly",
 		tasks_func=tasks_monthly_merra2,
