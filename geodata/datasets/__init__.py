from __future__ import absolute_import

<<<<<<< HEAD
from . import ncep, era5, sarah, merra2
=======
from . import era5, merra2
>>>>>>> 2c9aa4a1
<|MERGE_RESOLUTION|>--- conflicted
+++ resolved
@@ -1,7 +1,4 @@
 from __future__ import absolute_import
 
-<<<<<<< HEAD
-from . import ncep, era5, sarah, merra2
-=======
-from . import era5, merra2
->>>>>>> 2c9aa4a1
+from . import ncep, era5, merra2
+
